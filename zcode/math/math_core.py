--- conflicted
+++ resolved
@@ -874,10 +874,6 @@
     return spaced
 
 
-<<<<<<< HEAD
-# def str_array(arr, sides=(3, 3), delim=", ", format=":.2f", log=False, label_log=True):
-=======
->>>>>>> 2d828b2f
 def str_array(arr, sides=(3, 3), delim=", ", format=None, log=False, label_log=True):
     """Create a string representation of a numerical array.
 
@@ -930,16 +926,12 @@
 def _guess_str_format_from_range(arr, prec=2, log_limit=2):
     """
     """
-<<<<<<< HEAD
-    extr = np.log10(np.fabs(minmax(arr)))
-=======
     try:
         extr = np.log10(np.fabs(minmax(arr)))
     # string values will raise a `TypeError` exception
     except TypeError:
         return ":s"
 
->>>>>>> 2d828b2f
     if any(extr < -log_limit) or any(extr > log_limit):
         use_log = True
     else:
