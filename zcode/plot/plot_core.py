"""General plotting functions.

Functions
---------
-   set_axis             - Set many different axis properties at once.
-   twin_axis            - Easily create and set a new twin axis (like `twinx()` or `twiny()`)
-   set_lim              - Set limits on an axis
-   set_ticks
-   zoom                 - Zoom-in at a certain location on the given axes.
-   text                 - Add text to figure.
-   label_line           - Add text to line
-   legend               - Add a legend to the given figure.
-   color_cycle          - Create a range of colors.
-   colormap             - Create a colormap from scalars to colors.
-   cut_colormap         - Select a truncated subset of the given colormap.
-   color_set            - Retrieve a (small) set of color-strings with hand picked values.
-   set_grid             - Configure the axes' grid.
-   scientific_notation  - Convert a scalar into a string with scientific notation.
-   line_style_set       - Retrieve a set of line-style specifications.
-   line_label           - Plot a vertical line, and give it a label outside the axes.

-   skipTicks            - skip some tick marks
-   saveFigure           - Save the given figure(s) to the given filename.
-   stretchAxes          - Stretch the `x` and/or `y` limits of the given axes by a scaling factor.
-   unifyAxesLimits      - Set limits on all given axes to match global extrema.

-   _setAxis_scale       -
-   _setAxis_label       -
-   _clear_frame         -
-   _scale_to_log_flag   -
-   _clean_scale         -
-   _get_cmap            - Retrieve a colormap with the given name if it is not already a colormap.

"""
from __future__ import absolute_import, division, print_function, unicode_literals
import six

import os
import copy
import logging
import warnings

import numpy as np
import matplotlib as mpl
from matplotlib import pyplot as plt
import seaborn as sns

import zcode.math as zmath
import zcode.inout as zio
from zcode import utils

from zcode.plot.layout import _loc_str_to_pars, _parse_align
from zcode.plot import _PAD

__all__ = ['axis_next_color', 'figax', 'set_axis', 'twin_axis', 'set_lim', 'set_ticks', 'zoom',
           'stretchAxes', 'text', 'label_line', 'legend', 'invert_color',
           'unifyAxesLimits', 'color_cycle', 'get_norm',
           'smap', 'color_set', 'set_grid', 'save_fig',
           'skipTicks', 'saveFigure', 'scientific_notation',
           'line_style_set', 'line_label',
           '_scale_to_log_flag',
           # Deprecated
           'colormap'
           ]

VALID_SIDES = [None, 'left', 'right', 'top', 'bottom']
_COLOR_SET = ['blue', 'red', 'green', 'purple',
              'orange', 'cyan', 'brown', 'gold', 'pink',
              'forestgreen', 'grey', 'olive', 'coral', 'yellow']

_COLOR_SET_XKCD = ["blue", "red", "green", "purple", "orange", "cyan",
                   "pink", "brown", "magenta", "amber", "slate blue",
                   "teal", "light blue", "lavender", "rose", "turquoise", "azure",
                   "lime green", "greyish", "windows blue",
                   "faded green", "mustard", "brick red", "dusty purple"]

_LS_DASH_BIG = 7
_LS_DASH_MED = 5
_LS_DASH_SML = 3
_LS_DOT = 1
_LINE_STYLE_SET = [
    None,
    (0, [_LS_DASH_BIG, 4]),
    (0, [_LS_DOT, 1]),

    (0, [_LS_DOT, 1, _LS_DASH_MED, 1]),
    (0, [_LS_DOT, 1, _LS_DOT, 1, _LS_DASH_MED, 1]),
    (0, [_LS_DOT, 1, _LS_DOT, 1, _LS_DOT, 1, _LS_DASH_MED, 1]),
    (0, [_LS_DOT, 1, _LS_DOT, 1, _LS_DOT, 1, _LS_DOT, 1, _LS_DASH_MED, 1]),

    (0, [_LS_DASH_MED, 2]),
    (0, [_LS_DASH_SML, 1, _LS_DASH_MED, 1]),
    (0, [_LS_DOT, 1, _LS_DASH_SML, 1, _LS_DASH_MED, 1]),

    (0, [_LS_DASH_SML, 1]),
    (0, [_LS_DOT, 1, _LS_DASH_SML, 1]),
    (0, [_LS_DOT, 1, _LS_DOT, 1, _LS_DASH_SML, 1]),
    (0, [_LS_DOT, 1, _LS_DOT, 1, _LS_DOT, 1, _LS_DASH_SML, 1]),
    (0, [_LS_DOT, 1, _LS_DOT, 1, _LS_DOT, 1, _LS_DOT, 1, _LS_DASH_SML, 1]),

    (0, [_LS_DOT, 4]),
    (0, [_LS_DOT, 1, _LS_DOT, 4]),
    (0, [_LS_DOT, 1, _LS_DOT, 1, _LS_DOT, 4]),
]

# Default length for lines in legend handles; in units of font-size
_HANDLE_LENGTH = 2.5
_HANDLE_PAD = 0.6
_LEGEND_COLUMN_SPACING = 1.2
_SCATTER_POINTS = 1


def axis_next_color(ax=None):
    if ax is None:
        ax = plt.gca()
    return ax._get_lines.get_next_color()


def figax(figsize=[12, 6], ncols=1, nrows=1, sharex=False, sharey=False, squeeze=True, scale=None,
          xscale='log', xlabel='', xlim=None,
          yscale='log', ylabel='', ylim=None,
          widths=None, heights=None,
          left=None, bottom=None, right=None, top=None, hspace=None, wspace=None,
          grid=True, **kwargs):

    if scale is not None:
        xscale = scale
        yscale = scale

    scales = [xscale, yscale]
    for ii in range(2):
        if scales[ii].startswith('lin'):
            scales[ii] = 'linear'

    xscale, yscale = scales

    if (widths is not None) or (heights is not None):
        gridspec_kw = dict()
        if widths is not None:
            gridspec_kw['width_ratios'] = widths
        if heights is not None:
            gridspec_kw['height_ratios'] = heights
        kwargs['gridspec_kw'] = gridspec_kw

    fig, axes = plt.subplots(figsize=figsize, squeeze=False, ncols=ncols, nrows=nrows,
                             sharex=sharex, sharey=sharey, **kwargs)

    plt.subplots_adjust(
        left=left, bottom=bottom, right=right, top=top, hspace=hspace, wspace=wspace)

    if ylim is not None:
        shape = (nrows, ncols, 2)
        if np.shape(ylim) == (2,):
            ylim = np.array(ylim)[np.newaxis, np.newaxis, :]
    else:
        shape = (nrows, ncols,)

    ylim = np.broadcast_to(ylim, shape)

    if xlim is not None:
        shape = (nrows, ncols, 2)
        if np.shape(xlim) == (2,):
            xlim = np.array(xlim)[np.newaxis, np.newaxis, :]
    else:
        shape = (nrows, ncols)

    xlim = np.broadcast_to(xlim, shape)

    # _, xscale, xlabel, xlim = np.broadcast_arrays(axes, xscale, xlabel, xlim)
    # _, yscale, ylabel, ylim = np.broadcast_arrays(axes, yscale, ylabel, ylim)
    _, xscale, xlabel = np.broadcast_arrays(axes, xscale, xlabel)
    _, yscale, ylabel = np.broadcast_arrays(axes, yscale, ylabel)

    for idx, ax in np.ndenumerate(axes):
        # print(idx, xscale[idx], xlabel[idx], xlim[idx])
        # print(idx, yscale[idx], ylabel[idx], ylim[idx])
        ax.set(xscale=xscale[idx], xlabel=xlabel[idx],
               yscale=yscale[idx], ylabel=ylabel[idx])
        if xlim[idx] is not None:
            ax.set_xlim(xlim[idx])
        if ylim[idx] is not None:
            ax.set_ylim(ylim[idx])

        if grid is not None:
            if grid in [True, False]:
                set_grid(ax, grid)
            else:
                set_grid(ax, **grid)

    if squeeze:
        axes = np.squeeze(axes)
        if np.ndim(axes) == 0:
            axes = axes[()]

    return fig, axes


def set_axis(ax, axis='x', pos=None, trans='axes', label=None, scale=None, fs=None,
             thresh=None, side=None, grid=True, lim=None, invert=False, ticks=True, stretch=1.0,
             **kwargs):
    """
    Configure a particular axis of the given axes object.

    Arguments
    ---------
       ax     : <matplotlib.axes.Axes>, base axes object to modify
       axis   : <str>, which axis to target {``x`` or ``y``}
       color      : <str>, color for the axis (see ``matplotlib.colors``)
       fs     : <int>, font size for labels
       pos    : <float>, position of axis-label/lines relative to the axes object
       trans  : <str>, transformation type for the axes
       label  : <str>, axes label (``None`` means blank)
       scale  : <str>, axis scale, e.g. 'log', (``None`` means default)
       thresh : <float>, for 'symlog' scaling, the threshold for the linear segment
       side   : <str>, where to place the markings, {``left``, ``right``, ``top``, ``bottom``}
       ts     : <int>, tick-size (for the major ticks only)
       grid   : <bool>, whether grid lines should be enabled
       lim    : <float>[2], limits for the axis range
       invert : <bool>, whether to invert this axis direction (i.e. high to low)
       ticks
       stretch : <flt>,

    """

    assert axis in ['x', 'y'], "``axis`` must be `x` or `y`!"
    assert trans in ['axes', 'figure'], "``trans`` must be `axes` or `figure`!"
    assert side in VALID_SIDES, "``side`` must be in '%s'" % (VALID_SIDES)

    color = _color_from_kwargs(kwargs, pop=True)
    if color is None:
        color = 'k'

    if len(kwargs) > 0:
        raise ValueError("Additional arguments are not supported!")

    # Set tick colors and font-sizes
    kw = {}
    if fs is not None:
        kw['labelsize'] = fs
    ax.tick_params(axis=axis, which='both', colors=color, **kw)
    #    Set tick-size only for major ticks
    # ax.tick_params(axis=axis, which='major')

    # Set Grid Lines
    set_grid(ax, grid, axis='both')

    if axis == 'x':
        ax.xaxis.label.set_color(color)
        offt = ax.get_xaxis().get_offset_text()

        if side is None:
            if pos is None:
                side = 'bottom'
            else:
                if pos < 0.5:
                    side = 'bottom'
                else:
                    side = 'top'

        if pos is not None:
            offt.set_y(pos)
            ax.xaxis.set_label_position(side)
            ax.xaxis.set_ticks_position(side)

        if lim is not None:
            if np.size(lim) > 2:
                lim = zmath.minmax(lim)
            ax.set_xlim(lim)

        if invert:
            ax.invert_xaxis()
        if not ticks:
            for tlab in ax.xaxis.get_ticklabels():
                tlab.set_visible(False)

    else:
        ax.yaxis.label.set_color(color)
        offt = ax.get_yaxis().get_offset_text()

        if side is None:
            if pos is None:
                side = 'left'
            else:
                if pos < 0.5:
                    side = 'left'
                else:
                    side = 'right'

        if pos is not None:
            offt.set_x(pos)

        ax.yaxis.set_label_position(side)
        ax.yaxis.set_ticks_position(side)

        if lim is not None:
            ax.set_ylim(lim)

        if invert:
            ax.invert_yaxis()
        if not ticks:
            for tlab in ax.yaxis.get_ticklabels():
                tlab.set_visible(False)

    # Set Spine colors
    ax.spines[side].set_color(color)
    if pos is not None:
        ax.set_frame_on(True)
        ax.spines[side].set_position((trans, pos))
        ax.spines[side].set_visible(True)
        ax.patch.set_visible(False)

    # Set Axis Scaling
    if scale is not None:
        _setAxis_scale(ax, axis, scale, thresh=thresh)

    # Set Axis Label
    if label is not None:
        kw = {}
        if fs is not None:
            kw['fs'] = fs
        _setAxis_label(ax, axis, label, color=color, **kw)

    if not np.isclose(stretch, 1.0):
        if axis == 'x':
            ax = stretchAxes(ax, xs=stretch)
        elif axis == 'y':
            ax = stretchAxes(ax, ys=stretch)

    offt.set_color(color)
    return ax


def twin_axis(ax, axis='x', pos=1.0, **kwargs):
    """
    """
    if axis == 'x':
        tw = ax.twinx()
        setax = 'y'
        store_name = "_twinx"
    elif axis == 'y':
        tw = ax.twiny()
        setax = 'x'
        store_name = "_twiny"
    else:
        raise RuntimeError("``axis`` must be either {`x` or `y`}!")

    tw = set_axis(tw, axis=setax, pos=pos, **kwargs)
    if not hasattr(ax, store_name):
        setattr(ax, store_name, [tw])
    else:
        getattr(ax, store_name).append(tw)

    return tw


def set_lim(ax, axis='y', lo=None, hi=None, data=None, range=False, at='exactly', invert=False):
    """Set the limits (range) of the given, target axis.

    When only ``lo`` or only ``hi`` is specified, the default behavior is to only set that axis
    limit and leave the other bound to its existing value.  When ``range`` is set to `True`, then
    the given axis boumds (``lo``/``hi``) are used as multipliers, i.e.

        >>> Plotting.set_lim(ax, lo=0.1, range=True, at='exactly')
        will set the lower bound to be `0.1` times the existing upper bound

    The ``at`` keyword determines whether the given bounds are treated as limits to the bounds,
    or as fixed ('exact') values, i.e.

        >>> Plotting.set_lim(ax, lo=0.1, range=True, at='most')
        will set the lower bound to at-'most' `0.1` times the existing upper bound.  If the lower
        bound is already 0.05 times the upper bound, it will not be changed.


    Arguments
    ---------
       ax    : <matplotlib.axes.Axes>, base axes object to modify
       axis  : <str>{'x','y'}, which axis to set
       lo    : <scalar>, lower  limit bound
       hi    : <scalar>, higher (upper) limit bound
       data  : <scalar>[N], range of data values from which to use max and min
       range : <bool>, set the 'range' of the axis limits (True) or set the bounds explicitly
       at    : <str>{'least', 'exactly', 'most'}, how to treat the given bounds - limits or exactly

    """

    AT_LEAST = 'least'
    AT_MOST = 'most'
    AT_EXACTLY = 'exactly'
    AT_VALID = [AT_LEAST, AT_EXACTLY, AT_MOST]
    assert at in AT_VALID, "``at`` must be in {'%s'}!" % (str(AT_VALID))

    if axis == 'y':
        get_lim = ax.get_ylim
        set_lim = ax.set_ylim
    elif axis == 'x':
        get_lim = ax.get_xlim
        set_lim = ax.set_xlim
    else:
        raise RuntimeError("``axis`` must be either 'x' or 'y'!")

    lims = np.array(get_lim())

    # Set Range/Span of Limits
    if range:
        if lo is not None:
            if at == AT_EXACTLY:
                lims[0] = lims[1]/lo
            elif at == AT_LEAST:
                lims[0] = np.max([lims[0], lims[0]/lo])
            elif at == AT_MOST:
                lims[0] = np.min([lims[0], lims[0]/lo])
        elif hi is not None:
            if at == AT_EXACTLY:
                lims[1] = lims[1]*hi
            elif at == AT_LEAST:
                lims[1] = np.max([lims[1], lims[1]*hi])
            elif at == AT_MOST:
                lims[1] = np.min([lims[1], lims[1]*hi])
        else:
            raise RuntimeError("``lo`` or ``hi`` must be provided!")

    # Set Limits explicitly
    else:
        if lo is not None:
            if at == AT_EXACTLY:
                lims[0] = lo
            elif at == AT_LEAST:
                lims[0] = np.max([lims[0], lo])
            elif at == AT_MOST:
                lims[0] = np.min([lims[0], lo])
            else:
                raise ValueError("Unrecognized `at` = '%s'" % (at))
        elif data is not None:
            lims[0] = np.min(data)

        if hi is not None:
            if at == AT_EXACTLY:
                lims[1] = hi
            elif at == AT_LEAST:
                lims[1] = np.max([lims[1], hi])
            elif at == AT_MOST:
                lims[1] = np.min([lims[1], hi])
            else:
                raise ValueError("Unrecognized `at` = '%s'" % (at))
        elif data is not None:
            lims[1] = np.max(data)

    # Actually set the axes limits
    set_lim(lims)
    if invert:
        if axis == 'x':
            ax.invert_xaxis()
        else:
            ax.invert_yaxis()

    return


def set_ticks(ax, axis='y', every=2, log=True):
    """DEV
    """
    if axis != 'y': raise ValueError("Only 'y' axis currently supported.")
    if not log: raise ValueError("Only `log` scaling currently supported.")

    ylims = np.array(ax.get_ylim())
    man, exp = zmath.frexp10(ylims[0])
    low = np.int(exp)
    man, exp = zmath.frexp10(ylims[1])
    high = np.int(exp)

    vals = np.arange(low, high, every)
    vals = np.power(10.0, vals)
    ax.set_yticks(vals)
    return


def zoom(ax, loc, axis='x', scale=2.0):
    """Zoom-in at a certain location on the given axes.
    """

    # Choose functions based on target axis
    if axis == 'x':
        axScale = ax.get_xscale()
        lim = ax.get_xlim()
        set_lim = ax.set_xlim
    elif axis == 'y':
        axScale = ax.get_yscale()
        lim = ax.get_ylim()
        set_lim = ax.set_ylim
    else:
        raise ValueError("Unrecognized ``axis`` = '%s'!!" % (str(axis)))

    lim = np.array(lim)

    # Determine axis scaling
    if axScale.startswith('lin'):
        log = False
    elif axScale.startswith('log'):
        log = True
    else:
        raise ValueError("``axScale`` '%s' not implemented!" % (str(axScale)))

    # Convert to log if appropriate
    if log:
        lim = np.log10(lim)
        loc = np.log10(loc)

    # Find new axis bounds
    delta = np.diff(zmath.minmax(lim))[0]
    lim = np.array([loc - (0.5/scale)*delta, loc + (0.5/scale)*delta])
    # Convert back to linear if appropriate
    if log: lim = np.power(10.0, lim)
    set_lim(lim)

    return lim


def stretchAxes(ax, xs=1.0, ys=1.0):
    """
    Stretch the `x` and/or `y` limits of the given axes by a scaling factor.
    """

    xlog = (ax.get_xscale() == 'log')
    ylog = (ax.get_yscale() == 'log')

    xlims = np.array(ax.get_xlim())
    ylims = np.array(ax.get_ylim())

    if xlog: xlims = np.log10(xlims)
    if ylog: ylims = np.log10(ylims)

    xlims = [xlims[0] + 0.5*(1.0-xs)*(xlims[1]-xlims[0]),
             xlims[1] + 0.5*(1.0-xs)*(xlims[0]-xlims[1])]

    ylims = [ylims[0] + 0.5*(1.0-ys)*(ylims[1]-ylims[0]),
             ylims[1] + 0.5*(1.0-ys)*(ylims[0]-ylims[1])]

    if xlog: xlims = np.power(10.0, xlims)
    if ylog: ylims = np.power(10.0, ylims)

    ax.set_xlim(xlims)
    ax.set_ylim(ylims)

    return ax


def text(art, pstr, loc=None, x=None, y=None, halign=None, valign=None,
         fs=None, trans=None, pad=None, shift=None, **kwargs):
    """Add text to figure.

    Wrapper for the `matplotlib.figure.Figure.text` method.

    Arguments
    ---------
    art : `matplotlib.figure.Figure` or `matplotlib.axes.Axes` object,
    pstr : str,
        String to be printed.
    loc : str,
        String with two letters specifying the horizontal and vertical positioning of the text.
    x : float,
        X-position at which to draw the string, relative to the transformation given by `trans`.
    y : float,
        Y-position at which to draw the string, relative to the transformation given by `trans`.
    halign : str, one of {'center', 'left', 'right'},
        Horizontal alignment of text.
    valign : str, one of {'center', 'bottom', 'top'},
        Vertical alignment of text.
    fs : int,
        Fontsize.
    trans : `matplotlib.BboxTransformTo` object, or `None`,
        Transformation to use for text placement.
    pad : scalar, (2,) scalar, or `None`
        Padding between edges of artist and the text object.
        If two elements are given, they are interpretted as [xpad, ypad].
    shift : (2,) scalar or `None`
        Adjust the (x,y) position of the text by this amount.
    kwargs : any,
        Additional named arguments passed to `matplotlib.figure.Figure.text`.
        For example, ``color='blue'``, or ``rotation=90``.

    Returns
    -------
    txt : ``matplotlib.text.Text`` object,
        Handle storing the drawn text.

    """
    # if trans is None: trans = fig.transFigure
    if trans is None:
        trans = kwargs.pop('transform', None)

    if fs is not None:
        if 'size' in kwargs:
            raise KeyError("Cannot provide both `fs` and `size`!")
        kwargs['size'] = fs

    if trans is None:
        if isinstance(art, mpl.figure.Figure):
            trans = art.transFigure
        elif isinstance(art, mpl.axes.Axes):
            trans = art.transAxes

    if pad is None:
        pad = _PAD
    pad = np.atleast_1d(pad)
    if pad.size == 1:
        pad = np.concatenate([pad, pad])

    # If a location string is given, convert to parameters
    if loc is not None:
        x, y, halign, valign = _loc_str_to_pars(
            loc, x=x, y=y, halign=halign, valign=valign, pad=pad)

    # Set default values
    if x is None:
        x = 0.5
    if y is None:
        y = 1 - pad[1]

    if shift is not None:
        x += shift[0]
        y += shift[1]

    halign, valign = _parse_align(halign, valign)
    txt = art.text(x, y, pstr, transform=trans,
                   horizontalalignment=halign, verticalalignment=valign, **kwargs)

    return txt


'''
def label_line(ax, line, label, x=None, y=None,
               color='0.5', fs=14, halign='left', scale='linear', clip_on=True,
               halign_scale=1.0, rotate=True, log=None):
    """Add an annotation to the given line with appropriate placement and rotation.

    Based on code from:
        [How to rotate matplotlib annotation to match a line?]
        (http://stackoverflow.com/a/18800233/230468)
        User: [Adam](http://stackoverflow.com/users/321772/adam)

    NOTE: this doesnt work if the line's data have a non-data-unit transformation, for example
          from a line created using `axvline` or `axhline`.

    Arguments
    ---------
    ax : `matplotlib.axes.Axes` object
        Axes on which the label should be added.
    line : `matplotlib.lines.Line2D` object
        Line which is being labeled.
    label : str
        Text which should be drawn as the label.
    ...

    Returns
    -------
    text : `matplotlib.text.Text` object

    """
    xlim = np.array(ax.get_xlim())
    ylim = np.array(ax.get_ylim())

    xdata, ydata = line.get_data()
    x1 = xdata[0]
    x2 = xdata[-1]
    y1 = ydata[0]
    y2 = ydata[-1]
    # Limit the edges to the plotted area
    x1, x2 = zmath.limit([x1, x2], xlim)
    y1, y2 = np.interp([x1, x2], xdata, ydata)
    y1, y2 = zmath.limit([y1, y2], ylim)
    x1, x2 = np.interp([y1, y2], ydata, xdata)

    log_flag = _scale_to_log_flag(scale)

    if halign.startswith('l'):
        if x is None:
            x = x1*halign_scale
        halign = 'left'
    elif halign.startswith('r'):
        if x is None:
            x = halign_scale*x2
        halign = 'right'
    elif halign.startswith('c'):
        if x is None:
            x = zmath.midpoints([x1, x2], log=log_flag)*halign_scale
        halign = 'center'
    else:
        raise ValueError("Unrecognized `halign` = '{}'.".format(halign))

    if log is not None:
        log.warning("x = {}, y = {}, xdata = {}, ydata = {}".format(x, y, xdata, ydata))

    # y = np.interp(x, xdata, ydata) if y is None else y
    y = zmath.interp(x, xdata, ydata, xlog=log_flag, ylog=log_flag) if y is None else y
    # print("y = ", y)

    # Add Annotation to Text
    xytext = (0, 0)
    text = ax.annotate(label, xy=(x, y), xytext=xytext, textcoords='offset points',
                       size=fs, color=color, zorder=1, clip_on=clip_on,
                       horizontalalignment=halign, verticalalignment='center_baseline')

    if log is not None:
        log.warning("label xy = {}, xytext = {}".format((x, y), xytext))

    if rotate:
        sp1 = ax.transData.transform_point((x1, y1))
        sp2 = ax.transData.transform_point((x2, y2))

        rise = (sp2[1] - sp1[1])
        run = (sp2[0] - sp1[0])

        slope_degrees = np.degrees(np.arctan2(rise, run))
        text.set_rotation_mode('anchor')
        text.set_rotation(slope_degrees)

    ax.set_xlim(xlim)
    ax.set_ylim(ylim)
    return text
'''


def label_line(ax, line, label, x=None, y=None, dx=0.0, dy=0.0, rotate=True, **kwargs):
    """Add an annotation to the given line with appropriate placement and rotation.

    Based on code from:
        [How to rotate matplotlib annotation to match a line?]
        (http://stackoverflow.com/a/18800233/230468)
        User: [Adam](http://stackoverflow.com/users/321772/adam)

    NOTE: this doesnt work if the line's data have a non-data-unit transformation, for example
          from a line created using `axvline` or `axhline`.

    Arguments
    ---------
    ax : `matplotlib.axes.Axes` object
        Axes on which the label should be added.
    line : `matplotlib.lines.Line2D` object
        Line which is being labeled.
    label : str
        Text which should be drawn as the label.
    ...

    Returns
    -------
    text : `matplotlib.text.Text` object

    """
    xlim = np.array(ax.get_xlim())
    ylim = np.array(ax.get_ylim())

    xdata, ydata = line.get_data()
    x1 = xdata[0]
    x2 = xdata[-1]
    y1 = ydata[0]
    y2 = ydata[-1]
    '''
    # Limit the edges to the plotted area
    x1, x2 = zmath.limit([x1, x2], xlim)
    y1, y2 = np.interp([x1, x2], xdata, ydata)
    y1, y2 = zmath.limit([y1, y2], ylim)
    x1, x2 = np.interp([y1, y2], ydata, xdata)
    '''
    xscale = ax.get_xscale()
    yscale = ax.get_yscale()
    xlog = xscale.startswith('log')
    ylog = yscale.startswith('log')
    if (x is None) and (y is None):
        x_d = zmath.midpoints(xlim, log=xlog)
        y_d = zmath.midpoints(ylim, log=ylog)
    elif (y is None) and (x is not None):
        # convert from axes to data
        x_d, _ = ax.transAxes.transform([x, 0.0])
        x_d, _ = ax.transData.inverted().transform([x_d, 0.0])
        inds = np.argsort(xdata)
        y_d = zmath.interp(x_d, np.array(xdata)[inds], np.array(ydata)[inds], xlog=xlog, ylog=ylog)
    elif (x is None) and (y is not None):
        # convert from axes to pixels
        _, y_p = ax.transAxes.transform([0.0, y])
        # print("axes ==> pixs  ::  y={:.4f} ==> {:.4f}".format(y, y_p))
        # convert from pixels to data
        _, y_d = ax.transData.inverted().transform([0.0, y_p])
        # print("pixs ==> data  ::  y={:.4f} ==> {:.4f}".format(y_p, y_d))
        inds = np.argsort(ydata)
        x_d = zmath.interp(y_d, ydata[inds], xdata[inds], xlog=xlog, ylog=ylog)
        # print("x_d = {:.4f}".format(x_d))

    # print("plot_core.label_line():x_d,y_d = {}, {}".format(x_d, y_d))

    if (dx is not None) and (not np.isclose(dx, 0.0)):
        # data to pixels
        x_p, _ = ax.transData.transform([x_d, 0.0])
        # pixels to axes
        x_a, _ = ax.transAxes.inverted().transform([x_p, 0.0])
        x_a += dx
        # axes to pixels
        x_p, _ = ax.transAxes.transform([x_a, 0.0])
        # pixels to data
        x_d, _ = ax.transData.inverted().transform([x_p, 0.0])

    if (dy is not None) and (not np.isclose(dy, 0.0)):
        # data to pixels
        _, y_p = ax.transData.transform([0.0, y_d])
        # pixels to axes
        _, y_a = ax.transAxes.inverted().transform([0.0, y_p])
        y_a += dy
        # axes to pixels
        _, y_p = ax.transAxes.transform([0.0, y_a])
        # pixels to data
        _, y_d = ax.transData.inverted().transform([0.0, y_p])

    # Add Annotation to Text
    # xytext = (0, 0)
    xy = (x_d, y_d)
    # print("plot_core.label_line():x_d,y_d = {}, {}".format(x_d, y_d), xy)

    text = ax.annotate(label, xy=xy, xycoords='data', **kwargs)
    # horizontalalignment=halign, verticalalignment='center_baseline')
    # xytext=xytext, textcoords='offset points',

    if rotate is True:
        # sp1 = ax.transData.transform_point((x1, y1))
        # sp2 = ax.transData.transform_point((x2, y2))
        sp1 = ax.transData.transform((x1, y1))
        sp2 = ax.transData.transform((x2, y2))
        # print(sp1, sp2)
        # sp1 = [x1, y1]
        # sp2 = [x2, y2]
        rise = (sp2[1] - sp1[1])
        run = (sp2[0] - sp1[0])

        rotate = np.degrees(np.arctan2(rise, run))

    if (rotate is not False) and (rotate is not None):
        text.set_rotation_mode('anchor')
        text.set_rotation(rotate)

    ax.set_xlim(xlim)
    ax.set_ylim(ylim)
    return text


def legend(art, keys, names, x=None, y=None, halign='right', valign='center',
           fs=None, trans=None, prev=None,
           fs_title=None, loc=None, mono=False, zorder=None, align_title=None, **kwargs):
    """Add a legend to the given figure.

    Wrapper for the `matplotlib.pyplot.Legend` method.

    Arguments
    ---------
    art : `matplotlib.figure.Figure` pr `matplotlib.axes.Axes` object,
    keys : array_like of artists, shape (N,)
        Handles to the legend artists to be included in the legend.
    names : array_like of str, shape (N,)
        Names corresponding to each legend artist in `keys`.
    x : float,
        X-position at which to draw the legend, relative to the transformation given by `trans`.
    y : float,
        Y-position at which to draw the legend, relative to the transformation given by `trans`.
    halign : str, one of {'center', 'left', 'right'},
        Horizontal alignment of legend box.
    valign : str, one of {'center', 'lower', 'upper'},
        Vertical alignment of legend box.
    fs : int,
        Fontsize.
    trans : `matplotlib.BboxTransformTo` object, or `None`,
        Transformation to use for legend placement.
        If `None`, then it defaults to `transFigure` or `transAxes` if `art` is a 'Figure' or 'Axes'
        respectively.
    fs_title : int,
    loc : str or 'None',
        Describe the location of the legend using a string, e.g. 'tl', 'br', 'cl', 'tc'
        The string must be a two letter combination, such that:
        -   First letter determines the vertical alingment {'t', 'b', 'c'};
        -   Second letter the horizontal, {'l', 'r', 'c'}.
    mono : bool,
        Use a monospace font for the legend strings.
    kwargs : any,
        Additional named arguments passed to `matplotlib.pyplot.legend`.
        For example, ``ncol=1`` or ``title='Legend Title'``.

    Returns
    -------
    leg : ``matplotlib.legend.Legend`` object,
        Handle storing the drawn legend.

    """
    if isinstance(art, mpl.figure.Figure):
        ax = art.axes[0]
        if trans is None:
            trans = art.transFigure
    elif isinstance(art, mpl.axes.Axes):
        ax = art
        if trans is None:
            trans = ax.transAxes
    else:
        warnings.warn("Unexpected `art` object '{}' (type: {})".format(art, type(art)))

    kwargs.setdefault('handlelength', _HANDLE_LENGTH)
    kwargs.setdefault('handletextpad', _HANDLE_PAD)
    kwargs.setdefault('columnspacing', _LEGEND_COLUMN_SPACING)
    kwargs.setdefault('scatterpoints', _SCATTER_POINTS)
    kwargs.setdefault('numpoints', _SCATTER_POINTS)
    kwargs.setdefault('fancybox', True)

    # `alpha` should actually be `framealpha`
    if 'alpha' in kwargs:
        warnings.warn("For legends, use `framealpha` instead of `alpha`.")
        kwargs['framealpha'] = kwargs.pop('alpha')

    # Override alignment using `loc` argument
    if loc is not None:
        _x, _y, halign, valign = _loc_str_to_pars(loc)
    else:
        _x = 0.99
        _y = 0.5

    if valign == 'top':
        valign = 'upper'
    if valign == 'bottom':
        valign = 'lower'

    if x is None:
        x = _x
    if y is None:
        y = _y

    alignStr = valign
    if not (valign == 'center' and halign == 'center'):
        alignStr += " " + halign

    prop_dict = {}
    if fs is not None:
        prop_dict['size'] = fs
    if mono:
        prop_dict['family'] = 'monospace'
    leg = ax.legend(keys, names, prop=prop_dict,  # fancybox=True,
                    loc=alignStr, bbox_transform=trans, bbox_to_anchor=(x, y), **kwargs)
    if fs_title is not None:
        plt.setp(leg.get_title(), fontsize=fs_title)
    if align_title is not None:
        plt.setp(leg.get_title(), multialignment=align_title)

    if zorder is not None:
        leg.set_zorder(10)

    if prev is not None:
        prev = np.atleast_1d(prev)
        for pp in prev:
            ax.add_artist(pp)

    return leg


def unifyAxesLimits(axes, axis='y'):
    """Given a list of axes, set all limits to match global extrema.
    """

    assert axis in ['x', 'y'], "``axis`` must be either 'x' or 'y' !!"

    if axis == 'y':
        lims = np.array([ax.get_ylim() for ax in axes])
    else:
        lims = np.array([ax.get_xlim() for ax in axes])

    lo = np.min(lims[:, 0])
    hi = np.max(lims[:, 1])

    for ax in axes:
        if axis == 'y':
            ax.set_ylim([lo, hi])
        else:
            ax.set_xlim([lo, hi])

    return np.array([lo, hi])


def color_cycle(num, ax=None, color=None, cmap=plt.cm.Spectral,
                left=0.1, right=0.9, light=True):
    """Create a range of colors.

    Arguments
    ---------
    num : int
        Number of colors to put in cycle.
    ax : ``matplotlib.axes.Axes`` object or `None`
        Axes on which to set the colors.  If given, then subsequent calls to ``ax.plot`` will use
        the different colors of the color-cycle.  If `None`, then the created colorcycle is only
        returned.
    cmap : ``matplotlib.colors.Colormap`` object
        Colormap from which to select colors.
    left : float {0.0, 1.0}
        Start colors this fraction of the way into the colormap (to avoid black/white).
    right : float {0.0, 1.0}
        Stop colors at this fraction of the way through the colormap (to avoid black/white).
    light : bool
        If `color` is given instead of `cmap`, use a seaborn 'light' colormap (vs. 'dark').
        Note: only works if `color` is given.

    Returns
    -------
    cols : (`num`,) array_like of RGBA color tuples
        Colors forming the color cycle.

    """
    nums = np.linspace(left, right, num)

    # If a single color is not provided, use a colormap (`cmap`)
    if color is None:
        cmap = _get_cmap(cmap)
    # If a single color is provided, create a cycle by altering its `a[lpha]`
    else:
        if isinstance(color, six.string_types):
            cc = mpl.colors.ColorConverter()
            color = cc.to_rgba(color)
        if np.size(color) == 3:
            color = np.append(color, 1.0)
        if np.size(color) != 4:
            raise ValueError("`color` = '{}', must be a RGBA series.".format(color))

        if light:
            palette = sns.light_palette
        else:
            palette = sns.dark_palette

        cmap = palette(color, n_colors=num, as_cmap=True)

    cols = [cmap(it) for it in nums]
    if ax is not None:
        ax.set_color_cycle(cols[::-1])
    return cols


def invert_color(col):
    rgba = mpl.colors.to_rgba(col)
    alpha = rgba[-1]
    col = 1.0 - np.array(rgba[:-1])
    col = tuple(col.tolist() + [alpha])
    return col


def smap(args=[0.0, 1.0], cmap=None, scale=None, norm=None, midpoint=None,
         under='0.8', over='0.8', left=None, right=None, filter=None):
    """Create a colormap from a scalar range to a set of colors.

    Arguments
    ---------
    args : scalar or array_like of scalar
        Range of valid scalar values to normalize with
    cmap : None, str, or ``matplotlib.colors.Colormap`` object
        Colormap to use.
    scale : str or `None`
        Scaling specification of colormap {'lin', 'log', `None`}.
        If `None`, scaling is inferred based on input `args`.
    norm : None or `matplotlib.colors.Normalize`
        Normalization to use.
    under : str or `None`
        Color specification for values below range.
    over : str or `None`
        Color specification for values above range.
    left : float {0.0, 1.0} or `None`
        Truncate the left edge of the colormap to this value.
        If `None`, 0.0 used (if `right` is provided).
    right : float {0.0, 1.0} or `None`
        Truncate the right edge of the colormap to this value
        If `None`, 1.0 used (if `left` is provided).

    Returns
    -------
    smap : ``matplotlib.cm.ScalarMappable``
        Scalar mappable object which contains the members:
        `norm`, `cmap`, and the function `to_rgba`.

    Notes
    -----
    -   Truncation:
        -   If neither `left` nor `right` is given, no truncation is performed.
        -   If only one is given, the other is set to the extreme value: 0.0 or 1.0.

    """
    args = np.asarray(args)

    if scale is None:
        if np.size(args) > 1 and np.all(args > 0.0):
            scale = 'log'
        else:
            scale = 'lin'

    log = _scale_to_log_flag(scale)

    if not isinstance(cmap, mpl.colors.Colormap):
        if cmap is None:
            cmap = 'jet'
        if isinstance(cmap, six.string_types):
<<<<<<< HEAD
            import copy
=======
>>>>>>> f802e633
            cmap = copy.copy(plt.get_cmap(cmap))

    # Select a truncated subsection of the colormap
    if (left is not None) or (right is not None):
        if left is None:
            left = 0.0
        if right is None:
            right = 1.0
        cmap = cut_colormap(cmap, left, right)

    if under is not None:
        cmap.set_under(under)
    if over is not None:
        cmap.set_over(over)

    if norm is None:
        norm = get_norm(args, midpoint=midpoint, log=log, filter=filter)

    # Create scalar-mappable
    smap = mpl.cm.ScalarMappable(norm=norm, cmap=cmap)
    # Bug-Fix something something
    smap._A = []
    # Store type of mapping
    smap.log = log

    return smap


def cut_colormap(cmap, min=0.0, max=1.0, n=100):
    """Select a truncated subset of the given colormap.

    Code from: http://stackoverflow.com/a/18926541/230468

    Arguments
    ---------
    cmap : `matplotlib.colors.Colormap`
        Colormap to truncate
    min : float, {0.0, 1.0}
        Minimum edge of the colormap
    max : float, {0.0, 1.0}
        Maximum edge of the colormap
    n : int
        Number of points to use for sampling

    Returns
    -------
    new_cmap : `matplotlib.colors.Colormap`
        Truncated colormap.

    """
    name = 'trunc({n},{a:.2f},{b:.2f})'.format(n=cmap.name, a=min, b=max)
    new_cmap = mpl.colors.LinearSegmentedColormap.from_list(
        name, cmap(np.linspace(min, max, n)))
    return new_cmap


def color_set(num, black=False, cset='xkcd'):
    """Retrieve a (small) set of color-strings with hand picked values.

    Arguments
    ---------
    num : int
        Number of colors to retrieve.
    black : bool
        Include 'black' as the first color.
    cset : str, {'xkcd', 'def'}
        Which set of colors to choose from.

    Returns
    -------
    cols : (`num`) list of str or RGBA tuples
        List of `matplotlib` compatible color-strings or tuples.

    """
    if cset == 'xkcd':
        colors = list(_COLOR_SET_XKCD)
        colors = sns.xkcd_palette(colors)
    elif cset.startswith('def'):
        colors = list(_COLOR_SET)
    else:
        raise ValueError("`cset` '{}' unrecognized.".format(cset))

    if black:
        colors = ['black'] + colors

    ncol = len(colors)
    # If more colors are requested than are available, fallback to `color_cycle`
    if num > ncol:
        # raise ValueError("Limited to {} colors, cannot produce `num` = '{}'.".format(ncol, num))
        colors = color_cycle(num)
        return colors

    return colors[:num]


def line_style_set(num, solid=True):
    """Retrieve a (small) set of line-style specifications with hand constructed patterns.

    Used by the `matplotlib.lines.Line2D.set_dashes` method.
    The first element is a solid line.

    Arguments
    ---------
    num : int or `None`
        Number of line-styles to retrieve.
        If `None`, then all available are returned.
    solid : bool
        Include solid line-style.

    Returns
    -------
    lines : (`num`) list of tuples,
        Set of line-styles.  Each line style is a tuple of values specifying dash spacings.

    """
    _lines = list(_LINE_STYLE_SET)
    # Remove solid line specification if undesired
    if not solid:
        _lines = _lines[1:]
    nline = len(_lines)
    # If more colors are requested than are available, fallback to `color_cycle`
    if (num is not None) and (num > nline):
        raise ValueError("Limited to {} line-styles.".format(nline))

    lines = [ll for ll in _lines[:num]]

    return lines


def set_grid(ax, val=True, axis='both', ls='-', clear=True,
             below=True, major=True, minor=True, zorder=2, alpha=None, **kwargs):
    """Configure the axes' grid.
    """
    color = _color_from_kwargs(kwargs)

    if clear:
        ax.grid(False, which='both', axis='both')
    ax.set_axisbelow(below)
    if val:
        if major:
            if color is None:
                _col = '0.60'
            else:
                _col = color
            if alpha is None:
                _alpha = 0.4
            else:
                _alpha = alpha
            ax.grid(True, which='major', axis=axis, c=_col, ls=ls, zorder=zorder, alpha=_alpha)
        if minor:
            if color is None:
                _col = '0.85'
            else:
                _col = color
            if alpha is None:
                _alpha = 0.2
            else:
                _alpha = alpha
            ax.grid(True, which='minor', axis=axis, c=_col, ls=ls, zorder=zorder, alpha=_alpha)
    return


def save_fig(fig, fname, path=None, subdir=None, modify=True, verbose=True, **kwargs):
    pp = path if (path is not None) else os.path.curdir
    if subdir is not None:
        pp = os.path.join(pp, subdir, "")

    pp = zio.check_path(pp)
    ff = os.path.join(pp, fname)
    if modify:
        ff = zio.modify_exists(ff)

    ff = os.path.abspath(ff)
    kwargs.setdefault('dpi', 200)
    fig.savefig(ff, **kwargs)
    if verbose:
        print("Saved to '{}' size: {}".format(ff, zio.get_file_size(ff)))
    return ff


def skipTicks(ax, axis='y', skip=2, num=None, first=None, last=None):
    """
    Only label every ``skip`` tick marks.

    Arguments
    ---------
        ax    <obj>  : `matplotlib.axes.Axes` object, base axes class
        axis  <str>  : which axis to modify
        skip  <int>  : interval which to skip
        num   <int>  : target number of tick labels (``None`` : used a fixed ``skip``)
        first <bool> : If `True` always show first tick, if `False` never show, otherwise use skip
        last  <bool> : If `True` always show last  tick, if `False` never show, otherwise use skip

    """

    # Get the correct labels
    if axis == 'y': ax_labels = ax.yaxis.get_ticklabels()
    elif axis == 'x': ax_labels = ax.yaxis.get_ticklabels()
    else: raise RuntimeError("Unrecognized ``axis`` = '%s'!!" % (axis))

    count = len(ax_labels)

    # Determine ``skip`` to match target number of labels
    if num is not None: skip = np.int(np.ceil(1.0*count/num))

    visible = np.zeros(count, dtype=bool)

    # Choose some to be visible
    visible[::skip] = True

    if first is True: visible[0] = True
    elif first is False: visible[0] = False

    if last is True: visible[-1] = True
    elif last is False: visible[-1] = False

    for label, vis in zip(ax_labels, visible): label.set_visible(vis)

    return


def saveFigure(fig, fname, verbose=True, log=None, level=logging.WARNING, close=True, **kwargs):
    """Save the given figure(s) to the given filename.

    If ``fig`` is iterable, a multipage pdf is created.  Otherwise a single file is made.
    Does *not* make sure path exists.

    Arguments
    ---------
        fig      <obj>([N]) : one or multiple ``matplotlib.figure.Figure`` objects.
        fname    <str>      : filename to save to.

        verbose  <bool>     : print verbose output to stdout
        log      <obj>      : ``logging.Logger`` object to print output to
        level    <int>      :
        close    <bool>     : close figures after saving
        **kwargs <dict>     : additional arguments past to ``savefig()``.
    """

    # CATCH WRONG ORDER OF ARGUMENTS
    if type(fig) == str:
        warnings.warn("FIRST ARGUMENT SHOULD BE `fig`!!")
        temp = str(fig)
        fig = fname
        fname = temp

    if log is not None: log.debug("Saving figure...")

    if not np.iterable(fig): fig = [fig]
    saved_names = []

    # Save as multipage PDF
    if fname.endswith('pdf') and np.size(fig) > 1:
        from matplotlib.backends.backend_pdf import PdfPages
        with PdfPages(fname) as pdf:
            for ff in fig:
                pdf.savefig(figure=ff, **kwargs)
                if close: plt.close(ff)
                # Make sure file now exists
                if os.path.exists(fname):
                    saved_names.append(fname)
                else:
                    raise RuntimeError("Figure '{}' did not save.".format(fname))

    else:
        # Save each figure to a different file
        for ii, ff in enumerate(fig):
            # On subsequent figures, append the number to the filename
            if ii == 0:
                usefname = str(fname)
            else:
                usefname = zio.modify_filename(fname, append='_%d' % (ii))

            ff.savefig(usefname, **kwargs)
            if close: plt.close(ff)
            if os.path.exists(usefname):
                saved_names.append(usefname)
            else:
                raise RuntimeError("Figure '{}' did not save.".format(usefname))

    # No files saved or Some files were not saved
    if not len(saved_names) or len(saved_names) != len(fig):
        warn_str = "Error saving figures..."
        if log is None:
            warnings.warn(warn_str)
        else:
            log.warning(warn_str)

    # Things look good.
    else:
        printStr = "Saved figure to '%s'" % (fname)
        if log is not None:
            log.log(level, printStr)
        elif verbose:
            print(printStr)

    return


def scientific_notation(val, man=0, exp=0, dollar=True, one=True, zero=False, sign=False):
    """Convert a scalar into a string with scientific notation (latex formatted).

    Arguments
    ---------
    val : scalar
        Numerical value to convert.
    man : int or `None`
        Precision of the mantissa (decimal points); or `None` for omit mantissa.
    exp : int or `None`
        Precision of the exponent (decimal points); or `None` for omit exponent.
    dollar : bool
        Include dollar-signs ('$') around returned expression.
    one : bool
        Include the mantissa even if it is '1[.0...]'.
    zero : bool
        If the value is uniformly '0.0', write it as such (instead of 10^-inf).
    sign : bool
        Include the sign (i.e. '+') on the mantissa even when positive.

    Returns
    -------
    notStr : str
        Scientific notation string using latex formatting.

    """
    if zero and val == 0.0:
        notStr = "$"*dollar + "0.0" + "$"*dollar
        return notStr

    val_man, val_exp = zmath.frexp10(val)
    use_man = (man is not None and np.isfinite(val_exp))

    val_man = np.around(val_man, man)
    if val_man >= 10.0:
        val_man /= 10.0
        val_exp += 1

    # Construct Mantissa String
    # --------------------------------
    if use_man:
        _sign = '+' if sign else ''
        str_man = "{0:{2}.{1:d}f}".format(val_man, man, _sign)
    else:
        str_man = ""
    # If the mantissa is '1' (or '1.0' or '1.00' etc), dont write it
    if not one and str_man == "{0:.{1:d}f}".format(1.0, man):
        str_man = ""

    # Construct Exponent String
    # --------------------------------
    if exp is not None:
        # Try to convert `val_exp` to integer, fails if 'inf' or 'nan'
        try:
            val_exp = np.int(val_exp)
            str_exp = "10^{{ {:d} }}".format(val_exp)
        except:
            str_exp = "10^{{ {0:.{1:d}f} }}".format(val_exp, exp)

        # Add negative sign if needed
        if not use_man and (val_man < 0.0 or val == -np.inf):
            str_exp = "-" + str_exp
    else:
        str_exp = ""

    # Put them together
    # --------------------------------
    notStr = "$"*dollar + str_man
    if len(str_man) and len(str_exp):
        notStr += " \\times"
    notStr += str_exp + "$"*dollar

    return notStr


def line_label(ax, pos, label, dir='v', loc='top', xx=None, yy=None, ha=None, va=None,
               line_kwargs={}, text_kwargs={}, dashes=None, rot=None):
    """Plot a vertical line, and give it a label outside the axes.

    Arguments
    ---------
    ax : `matplotlib.axes.Axes` object
        Axes on which to plot.
    xx : float
        Location (in data coordinated) to place the line.
    label : str
        Label to place with the vertical line.
    top : bool
        Place the label above the axes ('True'), as apposed to below ('False').
    line_kwargs : dict
        Additional parameters for the line, passed to `ax.axvline`.
    text_kwargs : dict
        Additional parameters for the text, passed to `plot_core.text`.
    dashes : array_like of float or `None`
        Specification for dash/dots pattern for the line, passed to `set_dashes`.

    Returns
    -------
    ll : `matplotlib.lines.Line2D`
        Added line object.
    txt : `matplotlib.text.Text`
        Added text object.

    """
    tdir = dir.lower()[:1]
    if tdir.startswith('v'):   VERT = True
    elif tdir.startswith('h'): VERT = False
    else: raise ValueError("`dir` ('{}') must start with {{'v', 'h'}}".format(dir))
    tloc = loc.lower()[:1]
    valid_locs = ['t', 'b', 'l', 'r']
    if tloc not in valid_locs:
        raise ValueError("`loc` ('{}') must start with '{}'".format(loc, valid_locs))

    # Set default rotation
    if rot is None:
        rot = 0
        # If to 'l'eft or 'r'ight, rotate 90-degrees
        if tloc.startswith('l'): rot = 90
        elif tloc.startswith('r'): rot = -90

    # Set alignment
    if tloc.startswith('l'):
        _ha = 'right'
        _va = 'center'
    elif tloc.startswith('r'):
        _ha = 'left'
        _va = 'center'
    elif tloc.startswith('t'):
        _ha = 'center'
        _va = 'bottom'
    elif tloc.startswith('b'):
        _ha = 'center'
        _va = 'top'

    if ha is None: ha = _ha
    if va is None: va = _va

    # Add vertical line
    if VERT:
        ll = ax.axvline(pos, **line_kwargs)
        trans = mpl.transforms.blended_transform_factory(ax.transData, ax.transAxes)
        if tloc.startswith('l'):
            _xx = pos
            _yy = 0.5
        elif tloc.startswith('r'):
            _xx = pos
            _yy = 0.5
        elif tloc.startswith('t'):
            _xx = pos
            _yy = 1.0 + _PAD
        elif tloc.startswith('b'):
            _xx = pos
            _yy = 0.0 - _PAD
    # Add horizontal line
    else:
        ll = ax.axhline(pos, **line_kwargs)
        trans = mpl.transforms.blended_transform_factory(ax.transAxes, ax.transData)
        if tloc.startswith('l'):
            _xx = 0.0 - _PAD
            _yy = pos
        elif tloc.startswith('r'):
            _xx = 1.0 + _PAD
            _yy = pos
        elif tloc.startswith('t'):
            _xx = 0.5
            _yy = pos
        elif tloc.startswith('b'):
            _xx = 0.5
            _yy = pos

    if xx is None: xx = _xx
    if yy is None: yy = _yy

    if dashes: ll.set_dashes(dashes)

    txt = text(ax, label, x=xx, y=yy, halign=ha, valign=va, trans=trans, **text_kwargs)
    return ll, txt


def get_norm(data, midpoint=None, log=False, filter=None):
    """
    """
    if (filter is None) and log:
        filter = 'g'

    # Determine minimum and maximum
    if np.size(data) > 1:
        rv = zmath.minmax(data, filter=filter)
        if rv is None:
            min, max = 0.0, 0.0
        else:
            min, max = rv
    elif np.size(data) == 1:
        min, max = 0, np.int(data) - 1
    elif np.size(data) == 2:
        min, max = data
    else:
        raise ValueError("Invalid `data` to construct norm!")

    # Create normalization
    if log:
        if midpoint is None:
            norm = mpl.colors.LogNorm(vmin=min, vmax=max)
        else:
            norm = MidpointLogNormalize(vmin=min, vmax=max, midpoint=midpoint)
    else:
        if midpoint is None:
            norm = mpl.colors.Normalize(vmin=min, vmax=max)
        else:
            norm = MidpointNormalize(vmin=min, vmax=max, midpoint=midpoint)

    return norm


#     ==================================
#     ====    INTERNAL FUNCTIONS    ====
#     ==================================


def _setAxis_scale(ax, axis, scale, thresh=None):
    kw = {}
    if scale.startswith('lin'):
        scale = 'linear'
    elif scale == 'symlog':
        if thresh is None:
            thresh = 1.0
        kw['linthresh' + axis] = thresh

    if axis == 'x':
        ax.set_xscale(scale, **kw)
    elif axis == 'y':
        ax.set_yscale(scale, **kw)
    else:
        raise RuntimeError("Unrecognized ``axis`` = %s" % (axis))

    return


def _setAxis_label(ax, axis, label, fs=None, **kwargs):
    color = _color_from_kwargs(kwargs)

    if axis == 'x':
        ax.set_xlabel(label, size=fs, color=color)
    elif axis == 'y':
        ax.set_ylabel(label, size=fs, color=color)
    else:
        raise RuntimeError("Unrecognized ``axis`` = %s" % (axis))
    return


def _clear_frame(ax=None):
    # Taken from a post by Tony S Yu
    if ax is None: ax = plt.gca()
    ax.xaxis.set_visible(False)
    ax.yaxis.set_visible(False)
    for spine in ax.spines.values(): spine.set_visible(False)
    return


def _scale_to_log_flag(scale):
    # Check formatting of `scale` str
    scale = _clean_scale(scale)
    if scale.startswith('log'):
        log = True
    elif scale.startswith('lin'):
        log = False
    else:
        raise ValueError("Unrecognized `scale` '{}'; must start with 'log' or 'lin'".format(scale))
    return log


def _clean_scale(scale):
    """Cleanup a 'scaling' string to be matplotlib compatible.
    """
    scale = scale.lower()
    if scale.startswith('lin'):
        scale = 'linear'
    return scale


def _get_cmap(cmap):
    """Retrieve a colormap with the given name if it is not already a colormap.
    """
    if isinstance(cmap, six.string_types):
        return mpl.cm.get_cmap(cmap)
    elif isinstance(cmap, mpl.colors.Colormap):
        return cmap
    else:
        raise ValueError("`cmap` '{}' is not a valid colormap or colormap name".format(cmap))


def _color_from_kwargs(kwargs, pop=False):

    msg = "Use `color` instead of `c` or `col` for color specification!"

    if 'c' in kwargs:
        if pop:
            col = kwargs.pop('c')
        else:
            col = kwargs['c']
        warnings.warn(msg, DeprecationWarning, stacklevel=3)
    elif 'col' in kwargs:
        if pop:
            col = kwargs.pop('col')
        else:
            col = kwargs['col']
        warnings.warn(msg, DeprecationWarning, stacklevel=3)
    elif 'color' in kwargs:
        if pop:
            col = kwargs.pop('color')
        else:
            col = kwargs['color']
    else:
        col = None

    return col


class MidpointNormalize(mpl.colors.Normalize):
    """
    Normalise the colorbar so that diverging bars work there way either side from a prescribed midpoint value)

    e.g. im=ax1.imshow(array, norm=MidpointNormalize(midpoint=0.,vmin=-100, vmax=100))
    """

    def __init__(self, vmin=None, vmax=None, midpoint=None, clip=False):
        super().__init__(vmin, vmax, clip)
        self.midpoint = midpoint
        return

    def __call__(self, value, clip=None):
        # I'm ignoring masked values and all kinds of edge cases to make a
        # simple example...
        x, y = [self.vmin, self.midpoint, self.vmax], [0, 0.5, 1]
        return np.ma.masked_array(np.interp(value, x, y), np.isnan(value))


class MidpointLogNormalize(mpl.colors.LogNorm):
    """
    Normalise the colorbar so that diverging bars work there way either side from a prescribed midpoint value)

    e.g. im=ax1.imshow(array, norm=MidpointNormalize(midpoint=0.,vmin=-100, vmax=100))
    """

    def __init__(self, vmin=None, vmax=None, midpoint=None, clip=False):
        super().__init__(vmin, vmax, clip)
        self.midpoint = midpoint
        return

    def __call__(self, value, clip=None):
        # I'm ignoring masked values and all kinds of edge cases to make a
        # simple example...
        x, y = [self.vmin, self.midpoint, self.vmax], [0, 0.5, 1]
        vals = zmath.interp(value, x, y, xlog=True, ylog=False)
        return np.ma.masked_array(vals, np.isnan(value))


# ======================
# ====  DEPRECATED  ====
# ======================


def colormap(*args, **kwargs):
    utils.dep_warn("colormap", newname="smap")
    return smap(*args, **kwargs)<|MERGE_RESOLUTION|>--- conflicted
+++ resolved
@@ -1093,10 +1093,7 @@
         if cmap is None:
             cmap = 'jet'
         if isinstance(cmap, six.string_types):
-<<<<<<< HEAD
             import copy
-=======
->>>>>>> f802e633
             cmap = copy.copy(plt.get_cmap(cmap))
 
     # Select a truncated subsection of the colormap
