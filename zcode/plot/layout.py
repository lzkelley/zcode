--- conflicted
+++ resolved
@@ -10,13 +10,8 @@
 from zcode.plot import _PAD
 
 
-<<<<<<< HEAD
 __all__ = ["autoscale", "backdrop", "extent", "full_extent", "position_to_extent", "rect_for_inset",
-           "transform"]
-=======
-__all__ = ["backdrop", "extent", "full_extent", "position_to_extent", "rect_for_inset",
            "transform", "zoom_effect"]
->>>>>>> 60e9ba8f
 
 
 def autoscale(ax=None, axis='y', margin=0.1):
@@ -268,9 +263,9 @@
 
     l1a1, l1a2 = lines[0]
     l2a1, l2a2 = lines[1]
-    
+
     c1, c2, bbox_patch1, bbox_patch2, p = _connect_bbox(
-        bbox_zoom, bbox, l1a1, l1a2, l2a1, l2a2, 
+        bbox_zoom, bbox, l1a1, l1a2, l2a1, l2a2,
         prop_lines=kwargs, prop_patches=prop_patches)
 
     # ax_zoom.add_patch(bbox_patch1)
@@ -312,16 +307,16 @@
             return 1
         else:
             raise ValueError(f"Unrecognized position specification '{arg}'!")
-        
+
     from mpl_toolkits.axes_grid1.inset_locator import BboxPatch, BboxConnector, BboxConnectorPatch
-    
+
     if prop_patches is None:
         prop_patches = prop_lines.copy()
         prop_patches["alpha"] = prop_patches.get("alpha", 1)*0.2
 
     # Convert from str specifications to integers as needed
     l1a1, l1a2, l2a1, l2a2 = [_corner_trans(aa) for aa in [l1a1, l1a2, l2a1, l2a2]]
-        
+
     c1 = BboxConnector(bbox2, bbox1, loc1=l1a1, loc2=l1a2, **prop_lines)
     c1.set_clip_on(False)
     c2 = BboxConnector(bbox2, bbox1, loc1=l2a1, loc2=l2a2, **prop_lines)
